r"""
Module containing SharpClaw solvers for PyClaw/PetClaw

#  File:        sharpclaw.py
#  Created:     2010-03-20
#  Author:      David Ketcheson
"""
# Solver superclass
from pyclaw.solver import Solver, CFLError

# Reconstructor
try:
    # load c-based WENO reconstructor (PyWENO)
    from pyclaw.limiters import reconstruct as recon
except:
    # load old WENO5 reconstructor
    from pyclaw.limiters import recon


def start_step(solver,solutions):
    r"""
    Dummy routine called before each step
    
    Replace this routine if you want to do something before each time step.
    """
    pass

def src(solver,grid,q,t):
    r"""
    Dummy routine called to calculate a source term
    
    Replace this routine if you want to include a source term.
    """
    pass

 
class SharpClawSolver(Solver):
    r"""
    Superclass for all SharpClawND solvers.

    Implements Runge-Kutta time stepping and the basic form of a 
    semi-discrete step (the dq() function).  If another method-of-lines
    solver is implemented in the future, it should be based on this class,
    which then ought to be renamed to something like "MOLSolver".
    """
    
    # ========================================================================
    #   Initialization routines
    # ========================================================================
    def __init__(self, data=None):
        r"""
        Set default options for SharpClawSolvers and call the super's __init__().
        """
        
        # Required attributes for this solver
        for attr in ['limiters','start_step','lim_type','time_integrator',
                     'char_decomp','src_term','aux_time_dep','mwaves']:
            self._required_attrs.append(attr)
        
        # Defaults for required attributes
        self._default_attr_values['limiters'] = [1]
        self._default_attr_values['start_step'] = start_step
        self._default_attr_values['lim_type'] = 2
        self._default_attr_values['time_integrator'] = 'SSP104'
        self._default_attr_values['char_decomp'] = 0
        self._default_attr_values['tfluct_solver'] = False
        self._default_attr_values['aux_time_dep'] = False
        self._default_attr_values['src_term'] = False
        self._default_attr_values['kernel_language'] = 'Fortran'
        self._default_attr_values['mbc'] = 3
        self._default_attr_values['fwave'] = False
        self._default_attr_values['cfl_desired'] = 2.45
        self._default_attr_values['cfl_max'] = 2.5
        
        # Call general initialization function
        super(SharpClawSolver,self).__init__(data)
        
    # ========== Time stepping routines ======================================
    def step(self,solutions):
        """Evolve q over one time step.

        Take on Runge-Kutta time step using the method specified by
        self..time_integrator.  Currently implemented methods:

        'Euler'  : 1st-order Forward Euler integration
        'SSP33'  : 3rd-order strong stability preserving method of Shu & Osher
        'SSP104' : 4th-order strong stability preserving method Ketcheson
        """
        from pyclaw.solution import Solution
        state = solutions['n'].states[0]

        self.start_step(self,solutions)

        try:
            if self.time_integrator=='Euler':
                deltaq=self.dq(state)
                state.q+=deltaq

            elif self.time_integrator=='SSP33':
                deltaq=self.dq(state)
                self.rk_stages[0].q=state.q+deltaq
                self.rk_stages[0].t =state.t+self.dt
                deltaq=self.dq(self.rk_stages[0])
                self.rk_stages[0].q= 0.75*state.q + 0.25*(self.rk_stages[0].q+deltaq)
                self.rk_stages[0].t = state.t+0.5*self.dt
                deltaq=self.dq(self.rk_stages[0])
                state.q = 1./3.*state.q + 2./3.*(self.rk_stages[0].q+deltaq)

            elif self.time_integrator=='SSP104':
                s1=self.rk_stages[0]
                s2=self.rk_stages[1]
                s1.q = state.q.copy()

                deltaq=self.dq(state)
                s1.q = state.q + deltaq/6.
                s1.t = state.t + self.dt/6.

                for i in range(4):
                    deltaq=self.dq(s1)
                    s1.q=s1.q + deltaq/6.
                    s1.t =s1.t + self.dt/6.

                s2.q = state.q/25. + 9./25 * s1.q
                s1.q = 15. * s2.q - 5. * s1.q
                s1.t = state.t + self.dt/3.

                for i in range(4):
                    deltaq=self.dq(s1)
                    s1.q=s1.q + deltaq/6.
                    s1.t =s1.t + self.dt/6.

                deltaq = self.dq(s1)
                state.q = s2.q + 0.6 * s1.q + 0.1 * deltaq
            else:
                raise Exception('Unrecognized time integrator')
        except CFLError:
            return False


    def set_mthlim(self):
        self.mthlim = self.limiters
        if not isinstance(self.limiters,list): self.mthlim=[self.mthlim]
        if len(self.mthlim)==1: self.mthlim = self.mthlim * self.mwaves
        if len(self.mthlim)!=self.mwaves:
            raise Exception('Length of solver.limiters is not equal to 1 or to solver.mwaves')
 
       
    def dq(self,state):
        """
        Evaluate dq/dt * (delta t)
        """

        deltaq = self.dq_homogeneous(state)

        # Check here if we violated the CFL condition, if we did, return 
        # immediately to evolve_to_time and let it deal with picking a new
        # dt
        self.communicateCFL()
        if self.cfl >= self.cfl_max:
            raise CFLError('cfl_max exceeded')

        # Godunov Splitting -- really the source term should be called inside rkstep
        if self.src_term == 1:
            deltaq+=self.src(state,q,state.t)

        return deltaq

    def dq_homogeneous(state):
        raise NotImplementedError('You must subclass SharpClawSolver.')

    def list_riemann_solvers(self):
        r"""
        List available Riemann solvers 
        
        This routine returns a list of available Riemann solvers which is
        constructed in the Riemann solver package (:ref:`pyclaw_rp`).  In this 
        case it lists all Riemann solvers.
        
        :Output:
         - (list) - List of Riemann solver names valid to be used with
           :meth:`set_riemann_solver`
        
        .. note::
            These Riemann solvers are currently only accessible to the python 
            time stepping routines.
        """
        rp_solver_list = []
        
        # Construct list from each dimension list
        for rp_solver in rp_solver_list_1d:
            rp_solver_list.append('%s_1d' % rp_solver)
        for rp_solver in rp_solver_list_2d:
            rp_solver_list.append('%s_2d' % rp_solver)
        for rp_solver in rp_solver_list_3d:
            rp_solver_list.append('%s_3d' % rp_solver)
        
        return rp_solver_list
    
         
    def dqdt(self,state):
        """
        Evaluate dq/dt.  This routine is used for implicit time stepping.
        """

        self.dt = 1
        deltaq = self.dq_homogeneous(state)

        # Godunov Splitting -- really the source term should be called inside rkstep
        if self.src_term == 1:
            deltaq+=self.src(state.grid,q,state.t)

        return deltaq.flatten('f')


    def set_fortran_parameters(self,state,clawparams,workspace,reconstruct):
        """
        Set parameters for Fortran modules used by SharpClaw.
        The modules should be imported and passed as arguments to this function.

        """
        grid = state.grid
        clawparams.ndim          = grid.ndim
        clawparams.lim_type      = self.lim_type
        clawparams.char_decomp   = self.char_decomp
        clawparams.tfluct_solver = self.tfluct_solver
        clawparams.fwave         = self.fwave
        if state.capa is not None:
            clawparams.mcapa         = 1
        else:
            clawparams.mcapa         = 0

        clawparams.mwaves        = self.mwaves
        clawparams.alloc_clawparams()
        for idim in range(grid.ndim):
            clawparams.xlower[idim]=grid.dimensions[idim].lower
            clawparams.xupper[idim]=grid.dimensions[idim].upper
        clawparams.dx       =grid.d
        clawparams.mthlim   =self.mthlim

        maxnx = max(grid.ng)+2*self.mbc
        workspace.alloc_workspace(maxnx,self.mbc,state.meqn,self.mwaves,self.char_decomp)
        reconstruct.alloc_recon_workspace(maxnx,self.mbc,state.meqn,self.mwaves,
                                            clawparams.lim_type,clawparams.char_decomp)


# ========================================================================
class SharpClawSolver1D(SharpClawSolver):
# ========================================================================
    """
    SharpClaw solver for one-dimensional problems.
    
    Used to solve 1D hyperbolic systems using the SharpClaw algorithms,
    which are based on WENO reconstruction and Runge-Kutta time stepping.
    """
    def __init__(self, data=None):
        r"""
        See :class:`SharpClawSolver1D` for more info.
        """   
        self.ndim = 1
        super(SharpClawSolver1D,self).__init__(data)


    def setup(self,solutions):
        """
        Allocate RK stage arrays and fortran routine work arrays.
        """
        self.allocate_rk_stages(solutions)
        self.set_mthlim()
 
        if self.kernel_language=='Fortran':
            from sharpclaw1 import clawparams, workspace, reconstruct
            import sharpclaw1
            state = solutions['n'].states[0]
            state.set_cparam(sharpclaw1)
            self.set_fortran_parameters(state,clawparams,workspace,reconstruct)

    def teardown(self):
        r"""
        Deallocate F90 module arrays.
        """
        if self.kernel_language=='Fortran':
            from sharpclaw1 import clawparams, workspace, reconstruct
            clawparams.dealloc_clawparams()
            workspace.dealloc_workspace(self.char_decomp)
            reconstruct.dealloc_recon_workspace(clawparams.lim_type,clawparams.char_decomp)


    def dq_homogeneous(self,state):
        r"""
        Compute dq/dt * (delta t) for the homogeneous hyperbolic system.

        Note that the capa array, if present, should be located in the aux
        variable.

        Indexing works like this (here mbc=2 as an example)::

         0     1     2     3     4     mx+mbc-2     mx+mbc      mx+mbc+2
                     |                        mx+mbc-1 |  mx+mbc+1
         |     |     |     |     |   ...   |     |     |     |     |
            0     1  |  2     3            mx+mbc-2    |mx+mbc       
                                                  mx+mbc-1   mx+mbc+1

        The top indices represent the values that are located on the grid
        cell boundaries such as waves, s and other Riemann problem values, 
        the bottom for the cell centered values such as q.  In particular
        the ith grid cell boundary has the following related information::

                          i-1         i         i+1
                           |          |          |
                           |   i-1    |     i    |
                           |          |          |

        Again, grid cell boundary quantities are at the top, cell centered
        values are in the cell.

        """
    
        import numpy as np

<<<<<<< HEAD
        q = self.qbc(state)
=======
        q = self.qbc(state) # Can we make use of state.qbc instead
                            # of calling self.qbc() again?

        dq = np.zeros(q.shape)
>>>>>>> 81117bc4
        grid = state.grid
        mx = grid.ng[0]

        ixy=1
        aux=state.aux
        if state.maux == 0: 
            aux = np.zeros( (state.maux,mx+2*self.mbc),'F')
        else:
            aux = self.auxbc(state)

        if self.kernel_language=='Fortran':
            from sharpclaw1 import flux1
            dq,self.cfl=flux1(q,aux,self.dt,state.t,ixy,mx,self.mbc,mx)

        elif self.kernel_language=='Python':

            dtdx = np.zeros( (mx+2*self.mbc) )
            dq = np.zeros(q.shape)

            # Find local value for dt/dx
            if state.capa is not None:
                dtdx = self.dt / (grid.d[0] * state.capa)
            else:
                dtdx += self.dt/grid.d[0]
 
            if aux is not None:
                aux_l=aux[:,:-1]
                aux_r=aux[:,1: ]
            else:
                aux_l = None
                aux_r = None

            #Reconstruct (wave reconstruction uses a Riemann solve)
            if self.lim_type==-1: #1st-order Godunov
                ql=q; qr=q;
            elif self.lim_type==0: #Unlimited reconstruction
                raise NotImplementedError('Unlimited reconstruction not implemented')
            elif self.lim_type==1: #TVD Reconstruction
                raise NotImplementedError('TVD reconstruction not implemented')
            elif self.lim_type==2: #WENO Reconstruction
                if self.char_decomp==0: #No characteristic decomposition
                    ql,qr=recon.weno(5,q)
                elif self.char_decomp==1: #Wave-based reconstruction
                    q_l=q[:,:-1]
                    q_r=q[:,1: ]
                    wave,s,amdq,apdq = self.rp(q_l,q_r,aux_l,aux_r,state.aux_global)
                    ql,qr=recon.weno5_wave(q,wave,s)
                elif self.char_decomp==2: #Characteristic-wise reconstruction
                    raise NotImplementedError

            # Solve Riemann problem at each interface
            q_l=qr[:,:-1]
            q_r=ql[:,1: ]
            wave,s,amdq,apdq = self.rp(q_l,q_r,aux_l,aux_r,state.aux_global)

            # Loop limits for local portion of grid
            # THIS WON'T WORK IN PARALLEL!
            LL = self.mbc - 1
            UL = grid.n[0] + self.mbc + 1

            # Compute maximum wave speed
            self.cfl = 0.0
            for mw in xrange(self.mwaves):
                smax1 = np.max( dtdx[LL  :UL]  *s[mw,LL-1:UL-1])
                smax2 = np.max(-dtdx[LL-1:UL-1]*s[mw,LL-1:UL-1])
                self.cfl = max(self.cfl,smax1,smax2)

            #Find total fluctuation within each cell
            wave,s,amdq2,apdq2 = self.rp(ql,qr,aux,aux,state.aux_global)

            # Compute dq
            for m in xrange(state.meqn):
                dq[m,LL:UL] = -dtdx[LL:UL]*(amdq[m,LL:UL] + apdq[m,LL-1:UL-1] \
                                + apdq2[m,LL:UL] + amdq2[m,LL:UL])

        else: raise Exception('Unrecognized value of solver.kernel_language.')
        
        return dq[:,self.mbc:-self.mbc]
    

# ========================================================================
class SharpClawSolver2D(SharpClawSolver):
# ========================================================================
    """SharpClaw evolution routine in 2D
    
    This class represents the 2D SharpClaw solver.  Note that there are 
    routines here for interfacing with the fortran time stepping routines only.
    """
    def __init__(self, data=None):
        r"""
        Create 2D SharpClaw solver
        
        See :class:`SharpClawSolver2D` for more info.
        """   
        
        self.ndim = 2

        super(SharpClawSolver2D,self).__init__(data)


    def setup(self,solutions):
        """
        Allocate RK stage arrays and fortran routine work arrays.
        """
        self.allocate_rk_stages(solutions)
        self.set_mthlim()
 
        if self.kernel_language=='Fortran':
            from sharpclaw2 import clawparams, workspace, reconstruct
            import sharpclaw2
            state = solutions['n'].states[0]
            state.set_cparam(sharpclaw2)
            self.set_fortran_parameters(state,clawparams,workspace,reconstruct)


    def teardown(self):
        r"""
        Deallocate F90 module arrays.
        """
        if self.kernel_language=='Fortran':
            from sharpclaw2 import clawparams, workspace, reconstruct
            workspace.dealloc_workspace(self.char_decomp)
            reconstruct.dealloc_recon_workspace(clawparams.lim_type,clawparams.char_decomp)
            clawparams.dealloc_clawparams()


    def dq_homogeneous(self,state):
        """Compute dq/dt * (delta t) for the homogeneous hyperbolic system

        Note that the capa array, if present, should be located in the aux
        variable.

        Indexing works like this (here mbc=2 as an example)::

         0     1     2     3     4     mx+mbc-2     mx+mbc      mx+mbc+2
                     |                        mx+mbc-1 |  mx+mbc+1
         |     |     |     |     |   ...   |     |     |     |     |
            0     1  |  2     3            mx+mbc-2    |mx+mbc       
                                                  mx+mbc-1   mx+mbc+1

        The top indices represent the values that are located on the grid
        cell boundaries such as waves, s and other Riemann problem values, 
        the bottom for the cell centered values such as q.  In particular
        the ith grid cell boundary has the following related information::

                          i-1         i         i+1
                           |          |          |
                           |   i-1    |     i    |
                           |          |          |

        Again, grid cell boundary quantities are at the top, cell centered
        values are in the cell.

        """
    
        import numpy as np

        q = self.qbc(state) # Can we make use of state.qbc instead
                            # of calling self.qbc() again?


        dq = np.zeros(q.shape, order='F')
        grid = state.grid

        mbc=self.mbc
        mx=grid.ng[0]
        my=grid.ng[1]
        maxm = max(mx,my)

        q1d  = np.zeros((state.meqn,maxm+2*mbc), order='F')
        dq1d = np.zeros((state.meqn,maxm+2*mbc), order='F')

        aux=state.aux
        if state.maux == 0:
            aux = np.zeros( (state.maux,mx+2*mbc,my+2*mbc), order='F' )
        else:
            aux = self.auxbc(state)

        if self.kernel_language=='Fortran':
            from sharpclaw2 import flux2
            dq,self.cfl=flux2(q,dq,q1d,dq1d,aux,self.dt,state.t,mbc,maxm,mx,my)

        else: raise Exception('Only Fortran kernels are supported in 2D.')

        return dq[:,mbc:-mbc,mbc:-mbc]<|MERGE_RESOLUTION|>--- conflicted
+++ resolved
@@ -317,14 +317,8 @@
     
         import numpy as np
 
-<<<<<<< HEAD
-        q = self.qbc(state)
-=======
         q = self.qbc(state) # Can we make use of state.qbc instead
                             # of calling self.qbc() again?
-
-        dq = np.zeros(q.shape)
->>>>>>> 81117bc4
         grid = state.grid
         mx = grid.ng[0]
 
